# -*- coding: utf-8 -*-
# ---
# jupyter:
#   jupytext:
#     formats: ipynb,py:percent
#     text_representation:
#       extension: .py
#       format_name: percent
#       format_version: '1.1'
#       jupytext_version: 0.8.5
#   kernelspec:
#     display_name: Python 3
#     language: python
#     name: python3
#   language_info:
#     codemirror_mode:
#       name: ipython
#       version: 3
#     file_extension: .py
#     mimetype: text/x-python
#     name: python
#     nbconvert_exporter: python
#     pygments_lexer: ipython3
#     version: 3.7.1
# ---

# %% [markdown]
# # Numerical Solution of the Abel/Hayashi "q" investment model
#
# ## [Mateo Velásquez-Giraldo](https://github.com/Mv77)

# %% {"code_folding": []}
# Preamble
import numpy as np
import matplotlib.pyplot as plt

from scipy import interpolate
from scipy import optimize

# %% {"code_folding": [40, 45]}
# Class implementation
class Qmod:
    """
    A class representing the Q investment model.
    """
    
    def __init__(self,beta = 0.98,tau = 0.05,alpha = 0.33,omega = 0.2,zeta = 0,delta = 0.1):
        """
        Inputs:
        - Beta: utility discount factor.
        - Tau: corporate tax rate.
        - Alpha: output elasticity with respect to capital.
        - Omega: adjustment cost parameter.
        - Zeta: investment tax credit.
        - Delta: capital depreciation rate.
        """
        
        # Assign parameter values
        self.beta = beta
        self.tau = tau
        self.alpha = alpha
        self.omega = omega
        self.zeta = zeta
        self.delta = delta
        
        # Create empty consumption function
        self.k1Func = None
        
        #  Compute steady state capital
        self.kss = ((1-(1-self.delta)*self.beta)/((1-self.tau)*self.alpha))**(1/(self.alpha-1))
    
    # Compute marginal productivity of capital
    def f_k(self,k):
        return(self.alpha*k**(self.alpha-1))
    
    # Compute investment adjustment cost
    def j(self,i,k):
        return(k/2*((i-self.delta*k)/k)**2*self.omega)
    
    # Derivative of adjustment cost with respect to investment
    def j_i(self,i,k):
        iota = i/k - self.delta
        return(iota*self.omega)
    
    # Derivative of adjustment cost with respect to capital.
    def j_k(self,i,k):
        iota = i/k - self.delta
        return(-(iota**2/2+iota*self.delta)*self.omega)
    
    # Error in the euler Equation implied by a k_0, k_1, k_2 triad.
    # This can be solved to obtain the adequate triads.
    def eulerError(self,k0,k1,k2):
        
        # Compute implied investments at t=0 and t=1.
        i0 = k1 - (1-self.delta)*k0
        i1 = k2 - (1-self.delta)*k1
        
        # Compute implied error in the Euler equation
        error = (1+self.j_i(i0,k0)) -\
        ((1-self.tau)*self.f_k(k1) +\
         ((1-self.delta) + (1-self.delta)*self.j_i(i1,k1) - self.j_k(i1,k1))*self.beta)
        
        return(error)
    
    # Find the k_2 implied by the euler equation for an initial k_0,
    # k_1.
    def k2(self,k0,k1):
        
        # Find the k2 that is consistent with the Euler equation
        sol = optimize.root_scalar(lambda x: self.eulerError(k0,k1,x), x0=k0, x1=self.kss)
        
        # Return exception if no compatible capital is found
        if sol.flag != "converged":
            raise Exception('Could not find capital value satisfying Euler equation')
        
        return(sol.root)
    
    # Find the capital trajectory implied by the euler equation for
    # an initial k_0, k_1.
    def shoot(self,k0,k1,t):
        
        # Initialize k
        k = np.zeros(t)
        k[0] = k0
        k[1] = k1
        
        # Simulate capital dynamics
        for i in range(2,t):
            
            try:
                k[i] = self.k2(k[i-2],k[i-1])
            except:
                # If at some point no solution can be found stop simulation.
                k[i:] = k[i]
                return(k)
                
            if k[i]<0 or (abs(k[i]-self.kss) > 2*abs(k0-self.kss)):
                # If a negative or diverging capital is obtained, stop
                # simulation
                k[i:] = k[i]
                return(k)
            
        return(k)
    
    # Shooting algorithm to find k_1 given k_0.
    def find_k1(self,k0,T=30,tol = 10**(-3),maxiter = 200):
    
        # Initialize interval over which a solution is searched.
        top = max(self.kss,k0)
        bot = min(self.kss,k0)
        
        for k in range(maxiter):
            
            # Simulate capital dynamics at the midpoint of the
            # current interval.
            init = (top+bot)/2
            path = self.shoot(k0,init,T)
            
            # Check the final value of capital
            k_f = path[-1]
            
            if np.isnan(k_f):
                bot = init
            else:
                if abs(k_f - self.kss)<tol:
                    # Stop if capital reaches and stays at
                    # the steady state
                    return(init)
                else:
                    if k_f >= self.kss:
                        # If capital ends up above steady state,
                        # we are underestimating k_1.
                        top = init
                    else:
                        # If capital ends up below steady state,
                        # we are overestimating k_1
                        bot = init
            
        return(init)
    
    # Construction of the policy rule by solving for k_1 given
    # k_0 over a grid of points and then finding an interpolating
    # function
    def solve(self,k_min=10**(-4), n_points = 50):
        
        # Create k_0 grid
        k_max = 4*self.kss
        k0 = np.linspace(k_min,k_max,n_points)
        k1 = np.zeros(len(k0))
        
        # Find k_0 at each point in the grid
        for i in range(len(k0)):
            
            k1[i] = self.find_k1(k0[i])
        
        # Interpolate over the grid to get a continuous
        # function
        self.k1Func = interpolate.interp1d(k0,k1)
    
    # Simulation of capital dynamics from a starting k_0
    def simulate(self,k0,t):
        k = np.zeros(t)
        k[0]=k0
        for i in range(1,t):
            k[i] = self.k1Func(k[i-1])
        return(k)
<<<<<<< HEAD
        
    def iota(self,lam_1):
        iota = (lam_1-1)/self.omega
        return(iota)
    
    def jkl(self,lam_1):
        iota = self.iota(lam_1)
        jk = -(iota**2/2+iota*self.delta)*self.omega
        return(jk)
        
    def dLambda(self,k,lam):
        
        bdel = self.beta*(1-self.delta)
        
        # dLambda solves the following equation:
        error = lambda x: ((1-bdel)*lam-(1-self.tau)*self.f_k(k) + self.jkl(lam+x)*self.beta)/bdel - x
        sol = optimize.root_scalar(error, bracket = [-1,1])
        
        if sol.flag != 'converged':
            return( np.float('nan') )
        else:
            return(sol.root)
    
    def dK(self,k,lam):
        iota = (lam-1)/self.omega
        return(iota*k)
    
    def plotEnvelopeCond(self,k, npoints = 10):
        
        lam_1 = np.linspace(0,2,npoints)
        prod = np.ones(npoints)*(1-self.tau)*self.f_k(k)
        iota = (lam_1-1)/self.omega
        jk = - (iota**2/2+iota*self.delta)*self.omega
        inv_gain = -jk*self.beta
        fut_val = (1-self.delta)*self.beta*lam_1
        plt.plot(lam_1,prod+inv_gain+fut_val, label = "Env. Condition value")
        plt.plot(lam_1,lam_1, linestyle = '--', color = 'k', label = "45° line")
        
        plt.legend()
        plt.title('$\\lambda (t)$ vs $\lambda (t+1)$ at $k =$ %1.2f' %(k))
        plt.xlabel('$\\lambda (t+1)$')
        plt.ylabel('$\\lambda (t)$')
        
    # Compute lambda_t using k0,k1 and the envelope condition
    def findLambda(self,k0,k1):
        
        i = k1 - (1-self.delta)*k0
        iota = i/k0 - self.delta
        lam1 = iota*self.omega + 1
        
        lam = (1-self.tau)*self.f_k(k0) - self.j_k(i,k0)*self.beta + self.beta*(1-self.delta)*lam1
        
        return(lam)
        
    
    def lambda0locus(self,k):
        
        if k > self.kss:
            x1 = 0.5
        else:
            x1 = 1.5
            
        bdel = self.beta*(1-self.delta)
        
        # Lambda solves the following equation:
        error = lambda x: (1-bdel)*x - (1-self.tau)*self.f_k(k) + self.jkl(x)*self.beta
        
        sol = optimize.root_scalar(error, x0 = 1, x1 = x1)
        if sol.flag != 'converged':
            return( np.float('nan') )
        else:
            return(sol.root)
        
    def phase_diagram(self, npoints = 200, stableArm = False):
       
        k = np.linspace(0.1*self.kss,2*self.kss,npoints)
        
        plt.figure()
        # Plot k0 locus
        plt.plot(k,1*np.ones(npoints),label = '$\\dot{k}=0$ locus')
        # Plot lambda0 locus
        plt.plot(k,[self.lambda0locus(x) for x in k],label = '$\\dot{\\lambda}=0$ locus')
        # Plot steady state
        plt.plot(self.kss,1,'*r', label = 'Steady state')
        
        if stableArm:
            
            if self.k1Func is None:
                raise Exception('Solve the model first to plot the stable arm!')
            else:
                lam = [self.findLambda(k0 = x, k1 = self.k1Func(x)) for x in k]
                plt.plot(k,lam, label = 'Stable arm')
        
        # Labels
        plt.title('Phase diagram')
        plt.xlabel('K')
        plt.ylabel('Lambda')
        plt.legend()
        plt.show()

=======
>>>>>>> fac819ca
# %% [markdown]
# # Example

# %%
<<<<<<< HEAD
# Create a model object
Qexample = Qmod(beta = 0.99,tau = 0, alpha = 0.33, omega =  0.5, zeta =  0, delta = 0.05)
# Generate its phase diagram
Qexample.solve()
Qexample.phase_diagram(stableArm = True)
=======
# Create model object
Qexample = Qmod()
# Solve to find the policy rule (k[t+1] in terms of k[t])
Qexample.solve()

# %%
# Plot policy rule
k = np.linspace(1,3*Qexample.kss,20)

plt.figure()
plt.plot(k,[Qexample.k1Func(x) for x in k], label = "Optimal capital")
plt.plot(k,k, linestyle = '--', color = 'k', label = "45° line")
plt.plot(Qexample.kss,Qexample.kss,'*r', label = "Steady state")
plt.title('Policy Rule')
plt.xlabel('k(t)')
plt.ylabel('k(t+1)')
plt.legend()
plt.show()
# %%
# Find capital dynamics from a given starting capital
k0 = 2*Qexample.kss
t = 50

# Simulate capital trajectory
k = Qexample.simulate(k0,t)

# Plot
plt.figure()
plt.plot(k)
plt.axhline(y = Qexample.kss,linestyle = '--',color = 'k', label = '$\\bar{k}$')
plt.title('Capital')
plt.xlabel('Time')
plt.legend()
plt.show()
>>>>>>> fac819ca

# %% [markdown]
# Why is the $\dot{\lambda}=0$ locus truncated?
#
# With constant prices, there may be instances where $\lambda_t$ can not be equal to $\lambda_{t+1}$. Notice first that $\lambda_t$ is a function of $\lambda_{t+1}$ (current marginal value of capital is an expected function of its expected marginal value tomorrow).
#
# If, for instance, $k_t$ is low, the marginal productivity of capital will be high, and this can push $\lambda_t$ above $\lambda_{t+1}$, as is the case in the following diagram, which plots $\lambda_t$ computed from the envelope condition at a fixed $k$ and varying $\lambda_{t+1}$.

# %%
<<<<<<< HEAD
Qexample.plotEnvelopeCond(k=2)

# %% [markdown]
# Note that the envelope condition never crosses the $\lambda_t = \lambda_{t+1}$ line. Thus, there is no $\dot{\lambda}=0$ locus at $k=2$.
=======
# Create and solve two instances, one with high and one with low adjustment costs omega
Qlow  = Qmod(omega =  0.1)
Qhigh = Qmod(omega =  0.9)

Qlow.solve()
Qhigh.solve()

# Simulate adjustment from an initial capital level
k0 = 2*Qexample.kss
t = 50
k_low = Qlow.simulate(k0,t)
k_high = Qhigh.simulate(k0,t)

# Plot
plt.figure()
plt.plot(k_low, label = 'Low $\\omega$')
plt.plot(k_high, label = 'High $\\omega$')
plt.axhline(y = Qexample.kss,linestyle = '--',color = 'k', label = 'Steady state ${k}$')
plt.title('Capital')
plt.xlabel('Time')
plt.legend()
plt.show()
>>>>>>> fac819ca
<|MERGE_RESOLUTION|>--- conflicted
+++ resolved
@@ -204,7 +204,6 @@
         for i in range(1,t):
             k[i] = self.k1Func(k[i-1])
         return(k)
-<<<<<<< HEAD
         
     def iota(self,lam_1):
         iota = (lam_1-1)/self.omega
@@ -304,25 +303,18 @@
         plt.ylabel('Lambda')
         plt.legend()
         plt.show()
-
-=======
->>>>>>> fac819ca
+        
 # %% [markdown]
 # # Example
 
 # %%
-<<<<<<< HEAD
-# Create a model object
-Qexample = Qmod(beta = 0.99,tau = 0, alpha = 0.33, omega =  0.5, zeta =  0, delta = 0.05)
-# Generate its phase diagram
-Qexample.solve()
-Qexample.phase_diagram(stableArm = True)
-=======
+
 # Create model object
 Qexample = Qmod()
 # Solve to find the policy rule (k[t+1] in terms of k[t])
 Qexample.solve()
-
+# Generate its phase diagram
+Qexample.phase_diagram(stableArm = True)
 # %%
 # Plot policy rule
 k = np.linspace(1,3*Qexample.kss,20)
@@ -352,22 +344,11 @@
 plt.xlabel('Time')
 plt.legend()
 plt.show()
->>>>>>> fac819ca
-
-# %% [markdown]
-# Why is the $\dot{\lambda}=0$ locus truncated?
-#
-# With constant prices, there may be instances where $\lambda_t$ can not be equal to $\lambda_{t+1}$. Notice first that $\lambda_t$ is a function of $\lambda_{t+1}$ (current marginal value of capital is an expected function of its expected marginal value tomorrow).
-#
-# If, for instance, $k_t$ is low, the marginal productivity of capital will be high, and this can push $\lambda_t$ above $\lambda_{t+1}$, as is the case in the following diagram, which plots $\lambda_t$ computed from the envelope condition at a fixed $k$ and varying $\lambda_{t+1}$.
-
-# %%
-<<<<<<< HEAD
-Qexample.plotEnvelopeCond(k=2)
-
-# %% [markdown]
-# Note that the envelope condition never crosses the $\lambda_t = \lambda_{t+1}$ line. Thus, there is no $\dot{\lambda}=0$ locus at $k=2$.
-=======
+
+# %% [markdown]
+# The impact of ajdustment costs
+
+# %%
 # Create and solve two instances, one with high and one with low adjustment costs omega
 Qlow  = Qmod(omega =  0.1)
 Qhigh = Qmod(omega =  0.9)
@@ -390,4 +371,15 @@
 plt.xlabel('Time')
 plt.legend()
 plt.show()
->>>>>>> fac819ca
+# %% [markdown]
+# Why is the $\dot{\lambda}=0$ locus truncated?
+#
+# With constant prices, there may be instances where $\lambda_t$ can not be equal to $\lambda_{t+1}$. Notice first that $\lambda_t$ is a function of $\lambda_{t+1}$ (current marginal value of capital is an expected function of its expected marginal value tomorrow).
+#
+# If, for instance, $k_t$ is low, the marginal productivity of capital will be high, and this can push $\lambda_t$ above $\lambda_{t+1}$, as is the case in the following diagram, which plots $\lambda_t$ computed from the envelope condition at a fixed $k$ and varying $\lambda_{t+1}$.
+
+# %%
+Qexample.plotEnvelopeCond(k=2)
+
+# %% [markdown]
+# Note that the envelope condition never crosses the $\lambda_t = \lambda_{t+1}$ line. Thus, there is no $\dot{\lambda}=0$ locus at $k=2$.